--- conflicted
+++ resolved
@@ -27,14 +27,9 @@
 -- all missing data from replica.
 -- Also check that there is no concurrency, i.e. master is
 -- in 'read-only' mode unless it receives all data.
-<<<<<<< HEAD
 list = fio.glob(fio.pathjoin(fio.abspath("."), 'autobootstrap1/*.xlog'))
 fio.unlink(list[#list])
-test_run:cmd("start server autobootstrap1")
-=======
-fio.unlink(fio.pathjoin(fio.abspath("."), string.format('autobootstrap1/%020d.xlog', 8)))
 test_run:cmd('start server autobootstrap1 with args="0.1 0.5"')
->>>>>>> c1a16b26
 
 test_run:cmd("switch autobootstrap1")
 for i = 10, 19 do box.space.test:insert{i, 'test' .. i} end
