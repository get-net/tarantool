--- conflicted
+++ resolved
@@ -51,16 +51,11 @@
     else:
         term = "xterm"
 
-<<<<<<< HEAD
-  args = [ term, "-e", "gdb", "-ex", "break main", "-ex", "run" ] + args
-  return args
-=======
     if term not in ["xterm", "rxvt", "urxvt", "gnome-terminal", "konsole"]:
         raise RuntimeError("--gdb: unsupported terminal {0}".format(term))
 
     args = [ term, "-e", "gdb", "-ex", "break main", "-ex", "run" ] + args
     return args
->>>>>>> 4279a836
 
 def prepare_valgrind(args, valgrind_log):
     "Prepare server startup arguments to run under valgrind."
@@ -75,213 +70,6 @@
     os.symlink(os.path.join("/dev/shm", vardir), vardir)
 
 class Server(object):
-<<<<<<< HEAD
-  """Server represents a single server instance. Normally, the
-  program operates with only one server, but in future we may add
-  replication slaves. The server is started once at the beginning
-  of each suite, and stopped at the end."""
-
-  def __new__(cls, core=None, module=None):
-    if core  == None:
-      return super(Server, cls).__new__(cls)
-    mdlname = "lib.{0}_server".format(core)
-    clsname = "{0}Server".format(core.title())
-    corecls = __import__(mdlname, fromlist=clsname).__dict__[clsname]
-    return corecls.__new__(corecls, core, module)
-
-  def __init__(self, core, module):
-    self.core = core
-    self.module = module
-    self.re_vardir_cleanup = ['*.core.*', 'core']
-    self.process = None
-    self.default_config_name = None
-    self.config = None
-    self.vardir = None
-    self.valgrind_log = "valgrind.log"
-    self.pidfile = None
-    self.port = None
-    self.binary = None
-    self.is_started = False
-    self.mem = False
-    self.start_and_exit = False
-    self.gdb = False
-    self.valgrind = False
-
-  def find_exe(self, builddir, silent=True):
-    "Locate server executable in the build dir or in the PATH."
-    exe_name = self.default_bin_name()
-    path = builddir + os.pathsep + os.environ["PATH"]
-    if not silent:
-      print "  Looking for server binary in {0} ...".format(path)
-    for dir in path.split(os.pathsep):
-      exe = os.path.join(dir, exe_name)
-      if os.access(exe, os.X_OK):
-        return exe
-    raise RuntimeError("Can't find server executable in " + path)
-
-  def cleanup(self, full=False):
-    trash = []
-    for re in self.re_vardir_cleanup:
-      trash += glob.glob(os.path.join(self.vardir, re))
-    for filename in trash:
-      os.remove(filename)
-    if full:
-      shutil.rmtree(self.vardir)
-
-  def configure(self, config):
-    self.config = os.path.abspath(config)
-
-  def install(self, binary=None, vardir=None, mem=None, silent=True):
-    """Install server instance: create necessary directories and files.
-    The server working directory is taken from 'vardir',
-    specified in the program options."""
-
-    if vardir != None: self.vardir = vardir
-    if binary != None: self.binary = os.path.abspath(binary)
-    if mem != None: self.mem = mem
-
-    self.pidfile = os.path.abspath(os.path.join(self.vardir, self.pidfile))
-    self.valgrind_log = os.path.abspath(os.path.join(self.vardir, self.valgrind_log))
-    if not silent:
-      print "Installing the server..."
-      print "  Found executable at " + self.binary
-      print "  Creating and populating working directory in " + self.vardir + "..."
-    if os.access(self.vardir, os.F_OK):
-      if not silent:
-        print "  Found old vardir, deleting..."
-      self.kill_old_server()
-      self.cleanup()
-    else:
-      if (self.mem == True and check_tmpfs_exists() and
-          os.path.basename(self.vardir) == self.vardir):
-        create_tmpfs_vardir(self.vardir)
-      else:
-        os.makedirs(self.vardir)
-    shutil.copy(self.config, os.path.join(self.vardir, self.default_config_name))
-
-  def init(self):
-    pass
-
-  def _start_and_exit(self, args, gdb=None, valgrind=None):
-    if gdb != None: self.gdb = gdb
-    if valgrind != None: self.valgrind = valgrind
-
-    if self.gdb == True:
-        raise RuntimeError("'--gdb' and '--start-and-exit' can't be defined together")
-    with daemon.DaemonContext(working_directory = self.vardir):
-      os.execvp(args[0], args)
-
-  def prepare_args(self):
-    return [self.binary]
-
-  def start(self, start_and_exit=None, gdb=None, valgrind=None, silent=True):
-    if start_and_exit != None: self.start_and_exit = start_and_exit
-    if gdb != None: self.gdb = gdb
-    if valgrind != None: self.valgrind = valgrind
-
-    if self.is_started:
-      if not silent:
-        print "The server is already started."
-      return
-    if not silent:
-      print "Starting the server..."
-      version = self.version()
-      print "Starting {0} {1}.".format(os.path.basename(self.binary),
-                                       version)
-    check_port(self.port)
-    args = self.prepare_args()
-    if self.gdb:
-      args = prepare_gdb(args)
-    elif self.valgrind:
-      args = prepare_valgrind(args, self.valgrind_log)
-    if self.start_and_exit:
-      self._start_and_exit(args)
-    else:
-      self.process = pexpect.spawn(args[0], args[1:], cwd = self.vardir)
-# wait until the server is connectedk
-    wait_until_connected(self.port)
-# Set is_started flag, to nicely support cleanup during an exception.
-    self.is_started = True
-    with open(self.pidfile) as f:
-      self.pid = int(f.read())
-
-  def stop(self, silent=True):
-    """Stop server instance. Do nothing if the server is not started,
-    to properly shut down the server in case of an exception during
-    start up."""
-    if not self.is_started:
-       if not silent:
-         print "The server is not started."
-       return
-    if not silent:
-      print "Stopping the server..."
-
-    if self.process == None:
-      self.kill_old_server()
-    else:
-      self.kill_server()
-
-    if self.gdb:
-      self.process.expect(pexpect.EOF, timeout = 1 << 30)
-    else:
-      self.process.expect(pexpect.EOF)
-    self.is_started = False
-    self.pid = None
-
-  def deploy(self, config=None, binary=None, vardir=None,
-             mem=None, start_and_exit=None, gdb=None, valgrind=None, silent=True,
-             need_init=True):
-    if config != None: self.config = config
-    if binary != None: self.binary = binary
-    if vardir != None: self.vardir = vardir
-    if mem != None: self.mem = mem
-    if start_and_exit != None: self.start_and_exit = start_and_exit
-    if gdb != None: self.gdb = gdb
-    if valgrind != None: self.valgrind = valgrind
-
-    self.configure(self.config)
-    self.install(self.binary, self.vardir, self.mem, silent)
-    if need_init:
-      self.init()
-    self.start(self.start_and_exit, self.gdb, self.valgrind, silent)
-
-  def restart(self):
-    self.stop(silent=True)
-    self.start(silent=True)
-
-  def test_option(self, option_list_str):
-      args = [self.binary] + option_list_str.split()
-      print " ".join([os.path.basename(self.binary)] + args[1:])
-      output = subprocess.Popen(args,
-                                cwd = self.vardir,
-                                stdout = subprocess.PIPE,
-                                stderr = subprocess.STDOUT).stdout.read()
-      print output
-
-  def kill_server(self):
-    """Kill a server which was started correctly"""
-    try:
-      os.kill(self.pid, signal.SIGTERM)
-    except OSError as e:
-      print e
-      pass
-
-  def kill_old_server(self, silent=True):
-    """Kill old server instance if it exists."""
-    if os.access(self.pidfile, os.F_OK) == False:
-      return # Nothing to do
-    pid = 0
-    with open(self.pidfile) as f:
-      pid = int(f.read())
-    if not silent:
-      print "  Found old server, pid {0}, killing...".format(pid)
-    try:
-      os.kill(pid, signal.SIGTERM)
-      while os.kill(pid, 0) != -1:
-        time.sleep(0.001)
-    except OSError:
-      pass
-=======
     """Server represents a single server instance. Normally, the
     program operates with only one server, but in future we may add
     replication slaves. The server is started once at the beginning
@@ -450,7 +238,7 @@
         self.pid = None
 
     def deploy(self, config=None, binary=None, vardir=None,
-               mem=None, start_and_exit=None, gdb=None, valgrind=None, silent=True):
+               mem=None, start_and_exit=None, gdb=None, valgrind=None, silent=True, need_init=True):
         if config != None: self.config = config
         if binary != None: self.binary = binary
         if vardir != None: self.vardir = vardir
@@ -461,7 +249,8 @@
 
         self.configure(self.config)
         self.install(self.binary, self.vardir, self.mem, silent)
-        self.init()
+        if need_init:
+            self.init()
         self.start(self.start_and_exit, self.gdb, self.valgrind, silent)
 
     def restart(self):
@@ -503,4 +292,3 @@
                 time.sleep(0.001)
         except OSError:
             pass
->>>>>>> 4279a836
