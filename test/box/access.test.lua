--- conflicted
+++ resolved
@@ -557,13 +557,6 @@
 
 -- failed drop
 -- box.session.su("tester", s.drop, s)
-<<<<<<< HEAD
-s:drop()
-seq:drop()
-box.schema.user.drop("test")
-box.schema.func.drop("test")
-=======
-
 
 -- gh-3090: nested su unexpected behaviour.
 -- gh-3492: su doesn't grant effective privileges
@@ -601,7 +594,6 @@
 -- now sudo can be used here since nested sudo is fixed
 box.session.su("tester", box.schema.user.drop, "test")
 box.session.su("tester", box.schema.func.drop, "test")
->>>>>>> befd4ee1
 
 box.session.su("admin")
 box.schema.user.grant("tester", "drop", "universe")
