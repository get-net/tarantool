 
 #
 # if on_connect() trigger raises an exception, the connection is dropped
 # 
 
function f1() nosuchfunction() end
---
...
require('box.session').on_connect(f1)
---
...
<<<<<<< HEAD
select * from t0 where k0=0
---
- error:
    errcode: ER_PROC_LUA
    errmsg: [string "function f1() nosuchfunction() end"]:1: attempt to call global 'nosuchfunction' (a nil value)
...
require('box.session').on_connect(nil, f1)
=======
greeting:  True
fixheader:  True
error code: 8194
error message:  [string "function f1() nosuchfunction() end"]:1: attempt to call global 'nosuchfunction' (a nil value)
eof: True
box.session.on_connect(nil, f1)
>>>>>>> c7848314
---
...<|MERGE_RESOLUTION|>--- conflicted
+++ resolved
@@ -9,21 +9,11 @@
 require('box.session').on_connect(f1)
 ---
 ...
-<<<<<<< HEAD
-select * from t0 where k0=0
----
-- error:
-    errcode: ER_PROC_LUA
-    errmsg: [string "function f1() nosuchfunction() end"]:1: attempt to call global 'nosuchfunction' (a nil value)
-...
-require('box.session').on_connect(nil, f1)
-=======
 greeting:  True
 fixheader:  True
 error code: 8194
 error message:  [string "function f1() nosuchfunction() end"]:1: attempt to call global 'nosuchfunction' (a nil value)
 eof: True
-box.session.on_connect(nil, f1)
->>>>>>> c7848314
+require('box.session').on_connect(nil, f1)
 ---
 ...