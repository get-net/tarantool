box.schema.user.grant('guest', 'read,write,execute', 'universe')

--------------------------------------------------------------------------------
-- Test case for #273: IPROTO_ITERATOR ignored in network protocol
--------------------------------------------------------------------------------

space = box.schema.create_space('tweedledum')
space:create_index('primary', { type = 'tree'})
for i=1,5 do space:insert{i} end

<<<<<<< HEAD
primary_port = string.gsub(box.cfg.primary_port, '^.*:', '')
conn = box.net.box.new('127.0.0.1', tonumber(primary_port))
conn:select(space.n, 3, { iterator = 'GE' })
conn:select(space.n, 3, { iterator = 'LE' })
conn:select(space.n, 3, { iterator = 'GT' })
conn:select(space.n, 3, { iterator = 'LT' })
=======
conn = box.net.box.new('127.0.0.1', tonumber(box.cfg.primary_port))
conn:select(space.id, 3, { iterator = 'GE' })
conn:select(space.id, 3, { iterator = 'LE' })
conn:select(space.id, 3, { iterator = 'GT' })
conn:select(space.id, 3, { iterator = 'LT' })
>>>>>>> cb78299f
conn:close()

space:drop()<|MERGE_RESOLUTION|>--- conflicted
+++ resolved
@@ -8,20 +8,12 @@
 space:create_index('primary', { type = 'tree'})
 for i=1,5 do space:insert{i} end
 
-<<<<<<< HEAD
 primary_port = string.gsub(box.cfg.primary_port, '^.*:', '')
 conn = box.net.box.new('127.0.0.1', tonumber(primary_port))
-conn:select(space.n, 3, { iterator = 'GE' })
-conn:select(space.n, 3, { iterator = 'LE' })
-conn:select(space.n, 3, { iterator = 'GT' })
-conn:select(space.n, 3, { iterator = 'LT' })
-=======
-conn = box.net.box.new('127.0.0.1', tonumber(box.cfg.primary_port))
 conn:select(space.id, 3, { iterator = 'GE' })
 conn:select(space.id, 3, { iterator = 'LE' })
 conn:select(space.id, 3, { iterator = 'GT' })
 conn:select(space.id, 3, { iterator = 'LT' })
->>>>>>> cb78299f
 conn:close()
 
 space:drop()