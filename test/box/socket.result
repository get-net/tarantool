--- conflicted
+++ resolved
@@ -935,16 +935,11 @@
 ...
 reps
 ---
-<<<<<<< HEAD
 - 3
 ...
-=======
- - 3
-...
-lua  function server() 	ms = box.socket.tcp() 	ms:bind('127.0.0.1', 8181) 	ms:listen()  	while true do 		local s = ms:accept( .5 ) 		if s ~= 'timeout' then 			print("accepted connection ", s) 			s:send('Hello world') 			s:shutdown(box.socket.SHUT_RDWR) 		end 	end end  box.fiber.wrap(server) 
+ function server() 	ms = box.socket.tcp() 	ms:bind('127.0.0.1', 8181) 	ms:listen()  	while true do 		local s = ms:accept( .5 ) 		if s ~= 'timeout' then 			print("accepted connection ", s) 			s:send('Hello world') 			s:shutdown(box.socket.SHUT_RDWR) 		end 	end end  box.fiber.wrap(server) 
 ---
 ...
 Hello world
 Hello world
-Hello world
->>>>>>> 63168189
+Hello world