--- conflicted
+++ resolved
@@ -1,9 +1,5 @@
 TAP version 13
-<<<<<<< HEAD
-1..30
-=======
-1..39
->>>>>>> 93b7c456
+1..34
 ok - box is not started
 ok - invalid replication_source
 ok - invalid wal_mode
