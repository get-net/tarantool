--- conflicted
+++ resolved
@@ -706,16 +706,9 @@
         timeout = TIMEOUT_INFINITY
     end
 
-<<<<<<< HEAD
+    local total_len = #octets
     local started = fiber.time()
     while true do
-=======
-    local total_len = #octets
-    local started = box.time()
-    while timeout > 0 and self:writable(timeout) do
-        timeout = timeout - ( box.time() - started )
-
->>>>>>> 94a87dd2
         local written = self:syswrite(octets)
         if written == nil then
             if not errno_is_transient[self:errno()] then
@@ -743,15 +736,9 @@
 
     self._errno = nil
     local res = ffi.C.send(fd, octets, string.len(octets), iflags)
-<<<<<<< HEAD
-    if res == -1 then
-        self._errno = boxerrno()
-        return false
-=======
     if res < 0 then
-        self._errno = box.errno()
-        return nil
->>>>>>> 94a87dd2
+        self._errno = boxerrno()
+        return nil
     end
     return tonumber(res)
 end
@@ -820,13 +807,8 @@
             addr, addr_len[0])
     end
     if res < 0 then
-<<<<<<< HEAD
-        self._errno = boxerrno()
-        return false
-=======
-        self._errno = box.errno()
-        return nil
->>>>>>> 94a87dd2
+        self._errno = boxerrno()
+        return nil
     end
     return tonumber(res)
 end
