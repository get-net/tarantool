--- conflicted
+++ resolved
@@ -174,13 +174,10 @@
 	IPROTO_UPSERT = 9,
 	/** CALL request - returns arbitrary MessagePack */
 	IPROTO_CALL = 10,
-<<<<<<< HEAD
-	/** Execute an SQL statement. */
-	IPROTO_EXECUTE = 11,
-=======
 	/** No operation. Treated as DML, used to bump LSN. */
 	IPROTO_NOP = 11,
->>>>>>> 4d648f3b
+	/** Execute an SQL statement. */
+	IPROTO_EXECUTE = 12,
 	/** The maximum typecode used for box.stat() */
 	IPROTO_TYPE_STAT_MAX,
 
